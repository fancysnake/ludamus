--- conflicted
+++ resolved
@@ -12,10 +12,6 @@
 from django import forms
 from django.conf import settings
 from django.contrib import messages
-<<<<<<< HEAD
-from django.contrib.auth import login as django_login
-=======
->>>>>>> 83fc5613
 from django.contrib.auth import logout as django_logout
 from django.contrib.auth.hashers import make_password
 from django.contrib.auth.mixins import LoginRequiredMixin
@@ -49,16 +45,6 @@
     SessionData,
     SessionUserParticipationData,
 )
-<<<<<<< HEAD
-from ludamus.links.dao import NotFoundError
-from ludamus.pacts import (
-    AcceptProposalDAOProtocol,
-    ProposalCategoryDTO,
-    RootDAOProtocol,
-    TagCategoryDTO,
-    TagDTO,
-    UserDAOProtocol,
-=======
 from ludamus.gears import AcceptProposalService, AnonymousEnrollmentService
 from ludamus.pacts import (
     AuthenticatedRequestContext,
@@ -71,17 +57,12 @@
     TagDTO,
     UnitOfWorkProtocol,
     UserData,
->>>>>>> 83fc5613
     UserDTO,
 )
 
 from .exceptions import RedirectError
 from .forms import (
     ConnectedUserForm,
-<<<<<<< HEAD
-=======
-    ThemeSelectionForm,
->>>>>>> 83fc5613
     UserForm,
     create_enrollment_form,
     create_proposal_acceptance_form,
@@ -93,15 +74,6 @@
 CACHE_TIMEOUT = 600  # 10 minutes
 
 
-<<<<<<< HEAD
-class RootDAORequest(HttpRequest):
-    root_dao: RootDAOProtocol
-    user_dao: UserDAOProtocol | None
-
-
-class AuthorizedRootDAORequest(RootDAORequest):
-    user_dao: UserDAOProtocol
-=======
 class AuthenticatedRootRequest(HttpRequest):
     context: AuthenticatedRequestContext
     uow: UnitOfWorkProtocol
@@ -110,7 +82,6 @@
 class RootRequest(HttpRequest):
     context: RequestContext
     uow: UnitOfWorkProtocol
->>>>>>> 83fc5613
 
 
 class LoginRequiredPageView(TemplateView):
@@ -124,11 +95,7 @@
 
 class Auth0LoginActionView(View):
     @staticmethod
-<<<<<<< HEAD
-    def get(request: RootDAORequest) -> HttpResponse:
-=======
     def get(request: RootRequest) -> HttpResponse:
->>>>>>> 83fc5613
         """Redirect to Auth0 for authentication.
 
         Returns:
@@ -137,13 +104,9 @@
         Raises:
             RedirectError: If the request is not from the root domain.
         """
-<<<<<<< HEAD
-        root_domain = request.root_dao.root_site.domain
-=======
         root_domain = request.uow.spheres.read_site(
             request.context.root_sphere_id
         ).domain
->>>>>>> 83fc5613
         next_path = request.GET.get("next")
         if request.get_host() != root_domain:
             url = f'{request.scheme}://{root_domain}{reverse("web:crowd:auth0:login")}?next={next_path}'
@@ -169,11 +132,7 @@
 
 
 class Auth0LoginCallbackActionView(RedirectView):
-<<<<<<< HEAD
-    request: RootDAORequest
-=======
     request: RootRequest
->>>>>>> 83fc5613
 
     def get_redirect_url(self, *args: Any, **kwargs: Any) -> str | None:
         redirect_to = super().get_redirect_url(*args, **kwargs)
@@ -217,25 +176,6 @@
             return self.request.build_absolute_uri(reverse("web:index"))
 
         # Handle login/signup
-<<<<<<< HEAD
-        if not self.request.user_dao:
-            username = self._get_username()
-            auth_dao = self.request.root_dao.get_auth_dao()
-            auth_dao.fetch_or_create_user(username=username, slug=slugify(username))
-            # Log the user in
-            django_login(
-                self.request,
-                auth_dao._storage.maybe_user,  # type: ignore [attr-defined] # noqa: SLF001
-            )
-            if self.request.session.get("anonymous_enrollment_active"):
-                self.request.session.pop("anonymous_user_code", None)
-                self.request.session.pop("anonymous_enrollment_active", None)
-                self.request.session.pop("anonymous_event_id", None)
-            messages.success(self.request, _("Welcome!"))
-
-            # Check if profile needs completion
-            if auth_dao.user.is_incomplete:
-=======
         if not self.request.context.current_user_slug:
             username = self._get_username()
             slug = slugify(username)
@@ -257,7 +197,6 @@
 
             # Check if profile needs completion
             if not user.name:
->>>>>>> 83fc5613
                 messages.success(self.request, _("Please complete your profile."))
                 if redirect_to:
                     parsed = urlparse(redirect_to)
@@ -268,7 +207,6 @@
 
     def _get_username(self) -> str:
         token = oauth.auth0.authorize_access_token(self.request)
-<<<<<<< HEAD
 
         try:
             return f'auth0|{token["userinfo"]["sub"]}'
@@ -279,23 +217,6 @@
 
 
 class Auth0LogoutActionView(RedirectView):
-    request: RootDAORequest
-
-    def get_redirect_url(self, *args: Any, **kwargs: Any) -> str | None:
-        redirect_to = super().get_redirect_url(*args, **kwargs)
-
-        django_logout(self.request)
-=======
-
-        try:
-            return f'auth0|{token["userinfo"]["sub"]}'
-        except (KeyError, TypeError):
-            raise RedirectError(
-                reverse("web:index"), error=_("Authentication failed")
-            ) from None
-
-
-class Auth0LogoutActionView(RedirectView):
     request: RootRequest
 
     def get_redirect_url(self, *args: Any, **kwargs: Any) -> str | None:
@@ -311,32 +232,15 @@
         return _auth0_logout_url(
             self.request, last_domain=last_domain, redirect_to=redirect_to
         )
->>>>>>> 83fc5613
-
-        last_domain = self.request.root_dao.current_site.domain
-        messages.success(self.request, _("You have been successfully logged out."))
-
-<<<<<<< HEAD
-        return _auth0_logout_url(
-            self.request, last_domain=last_domain, redirect_to=redirect_to
-        )
-
-
-def _auth0_logout_url(
-    request: RootDAORequest,
-=======
+
+
 def _auth0_logout_url(
     request: RootRequest,
->>>>>>> 83fc5613
     *,
     last_domain: str | None = None,
     redirect_to: str | None = None,
 ) -> str:
-<<<<<<< HEAD
-    root_domain = request.root_dao.root_site.domain
-=======
     root_domain = request.uow.spheres.read_site(request.context.root_sphere_id).domain
->>>>>>> 83fc5613
     last_domain = last_domain or root_domain
     redirect_to = redirect_to or reverse("web:index")
     return f"https://{settings.AUTH0_DOMAIN}/v2/logout?" + urlencode(
@@ -351,11 +255,7 @@
 
 
 class Auth0LogoutRedirectActionView(RedirectView):
-<<<<<<< HEAD
-    request: RootDAORequest
-=======
     request: RootRequest
->>>>>>> 83fc5613
     pattern_name = "web:index"
 
     def get_redirect_url(self, *args: Any, **kwargs: Any) -> str | None:
@@ -371,32 +271,20 @@
 
         # Handle last_domain parameter for multi-site redirects
         if last_domain := self.request.GET.get("last_domain"):
-<<<<<<< HEAD
-            # Validate that the domain belongs to a known site
-            allowed_domains = self.request.root_dao.allowed_domains
-
-            # Also allow subdomains of ROOT_DOMAIN if configured
-            if hasattr(settings, "ROOT_DOMAIN") and (
-=======
             # Also allow subdomains of ROOT_DOMAIN if configured
             if (
->>>>>>> 83fc5613
                 last_domain.endswith(f".{settings.ROOT_DOMAIN}")
                 or last_domain == settings.ROOT_DOMAIN
             ):
                 return f"{self.request.scheme}://{last_domain}{redirect_url}"
 
             # Check against explicitly allowed domains
-<<<<<<< HEAD
-            if last_domain in allowed_domains:
-=======
             try:
                 last_sphere = self.request.uow.spheres.read_by_domain(last_domain)
             except NotFoundError:
                 last_sphere = None
 
             if last_sphere:
->>>>>>> 83fc5613
                 return f"{self.request.scheme}://{last_domain}{redirect_url}"
 
             messages.warning(self.request, _("Invalid domain for redirect."))
@@ -405,7 +293,6 @@
 
 
 class IndexPageView(TemplateView):
-<<<<<<< HEAD
     request: RootDAORequest
 
     def get_template_names(self) -> list[str]:
@@ -434,18 +321,7 @@
             context["spheres"] = [s for s in spheres]
             return context
         all_events = list(
-            Event.objects.filter(
-                sphere_id=self.request.root_dao.current_sphere.pk
-            ).all()
-=======
-    request: RootRequest
-    template_name = "index.html"
-
-    def get_context_data(self, **kwargs: Any) -> dict[str, Any]:
-        context = super().get_context_data(**kwargs)
-        all_events = list(
             Event.objects.filter(sphere_id=self.request.context.current_sphere_id).all()
->>>>>>> 83fc5613
         )
         context["upcoming_events"] = [e for e in all_events if not e.is_ended]
         context["past_events"] = [e for e in all_events if e.is_ended]
@@ -460,16 +336,6 @@
     ProcessFormView,
 ):
     form_class = UserForm
-<<<<<<< HEAD
-    request: AuthorizedRootDAORequest
-    success_url = reverse_lazy("web:index")
-    template_name = "crowd/user/edit.html"
-
-    def get_context_data(self, **kwargs: Any) -> dict[str, Any]:
-        kwargs["user"] = self.request.user_dao.user
-        kwargs["object"] = self.request.user_dao.user
-        return super().get_context_data(**kwargs)
-=======
     request: AuthenticatedRootRequest
     success_url = reverse_lazy("web:index")
     template_name = "crowd/user/edit.html"
@@ -516,24 +382,8 @@
         return self.request.uow.active_users.read(
             self.request.context.current_user_slug
         ).model_dump()
->>>>>>> 83fc5613
-
-    def form_valid(self, form: UserForm) -> HttpResponse:
-        self.request.user_dao.update_user(form.user_data)
-        messages.success(self.request, _("Profile updated successfully!"))
-        return super().form_valid(form)
-
-<<<<<<< HEAD
-    def form_invalid(self, form: forms.Form) -> HttpResponse:
-        messages.warning(self.request, _("Please correct the errors below."))
-        return super().form_invalid(form)
-
-    def get_initial(self) -> dict[str, Any]:
-        return self.request.user_dao.user.model_dump()
-
-
-=======
->>>>>>> 83fc5613
+
+
 class ProfileConnectedUsersPageView(
     LoginRequiredMixin,
     SingleObjectTemplateResponseMixin,
@@ -543,11 +393,7 @@
 ):
     form_class = ConnectedUserForm
     object: UserDTO
-<<<<<<< HEAD
-    request: AuthorizedRootDAORequest
-=======
     request: AuthenticatedRootRequest
->>>>>>> 83fc5613
     success_url = reverse_lazy("web:crowd:profile-connected-users")
     template_name = "crowd/user/connected.html"
     template_name_suffix = "_form"
@@ -559,13 +405,9 @@
                 "user": connected,
                 "form": ConnectedUserForm(initial=connected.model_dump()),
             }
-<<<<<<< HEAD
-            for connected in self.request.user_dao.connected_users
-=======
             for connected in self.request.uow.connected_users.read_all(
                 self.request.context.current_user_slug
             )
->>>>>>> 83fc5613
         ]
         context["connected_users"] = connected_users
         context["max_connected_users"] = MAX_CONNECTED_USERS
@@ -574,15 +416,11 @@
     def form_valid(self, form: ConnectedUserForm) -> HttpResponse:
         # Check if user has reached the maximum number of connected users
 
-<<<<<<< HEAD
-        connected_count = len(self.request.user_dao.connected_users)
-=======
         connected_count = len(
             self.request.uow.connected_users.read_all(
                 self.request.context.current_user_slug
             )
         )
->>>>>>> 83fc5613
         if connected_count >= MAX_CONNECTED_USERS:
             messages.error(
                 self.request,
@@ -595,13 +433,9 @@
         user_data["username"] = f"connected|{token_urlsafe(50)}"
         user_data["slug"] = slugify(user_data["username"][:50])
         result = super().form_valid(form)
-<<<<<<< HEAD
-        self.request.user_dao.create_connected_user(user_data=user_data)
-=======
         self.request.uow.connected_users.create(
             self.request.context.current_user_slug, user_data=user_data
         )
->>>>>>> 83fc5613
         messages.success(self.request, _("Connected user added successfully!"))
         return result
 
@@ -619,23 +453,15 @@
 ):
 
     form_class = ConnectedUserForm
-<<<<<<< HEAD
-    request: AuthorizedRootDAORequest
-=======
     request: AuthenticatedRootRequest
->>>>>>> 83fc5613
     success_url = reverse_lazy("web:crowd:profile-connected-users")
     template_name = "crowd/user/connected.html"
     template_name_suffix = "_form"
 
     def get_object(self) -> UserDTO:
-<<<<<<< HEAD
-        return self.request.user_dao.read_connected_user(self.kwargs["slug"])
-=======
         return self.request.uow.connected_users.read(
             self.request.context.current_user_slug, self.kwargs["slug"]
         )
->>>>>>> 83fc5613
 
     def get_context_data(self, **kwargs: Any) -> dict[str, Any]:
         context = {
@@ -647,28 +473,19 @@
                     "user": connected,
                     "form": ConnectedUserForm(initial=connected.model_dump()),
                 }
-<<<<<<< HEAD
-                for connected in self.request.user_dao.connected_users
-=======
                 for connected in self.request.uow.connected_users.read_all(
                     self.request.context.current_user_slug
                 )
->>>>>>> 83fc5613
             ],
         }
         context.update(kwargs)
         return super().get_context_data(**context)
 
     def form_valid(self, form: ConnectedUserForm) -> HttpResponse:
-<<<<<<< HEAD
-        self.request.user_dao.update_connected_user(
-            slug=self.kwargs["slug"], user_data=form.user_data
-=======
         self.request.uow.connected_users.update(
             manager_slug=self.request.context.current_user_slug,
             user_slug=self.kwargs["slug"],
             user_data=form.user_data,
->>>>>>> 83fc5613
         )
         messages.success(self.request, _("Connected user updated successfully!"))
         return super().form_valid(form)
@@ -691,24 +508,16 @@
     pk_url_kwarg = "pk"
     query_pk_and_slug = False
     queryset = None
-<<<<<<< HEAD
-    request: AuthorizedRootDAORequest
-=======
     request: AuthenticatedRootRequest
->>>>>>> 83fc5613
     slug_field = "slug"
     slug_url_kwarg = "slug"
     success_url = reverse_lazy("web:crowd:profile-connected-users")
     template_name_suffix = "_confirm_delete"
 
     def get_object(self) -> UserDTO:
-<<<<<<< HEAD
-        return self.request.user_dao.read_connected_user(self.kwargs["slug"])
-=======
         return self.request.uow.connected_users.read(
             self.request.context.current_user_slug, self.kwargs["slug"]
         )
->>>>>>> 83fc5613
 
     def get_context_data(self, **kwargs: Any) -> dict[str, Any]:
         context = {"user": self.get_object()}
@@ -717,11 +526,6 @@
 
     def form_valid(self, form: forms.Form) -> HttpResponseRedirect:  # noqa: ARG002
         success_url = self.get_success_url()
-<<<<<<< HEAD
-        self.request.user_dao.delete_connected_user(self.kwargs["slug"])
-        messages.success(self.request, _("Connected user deleted successfully."))
-        return HttpResponseRedirect(success_url)
-=======
         self.request.uow.connected_users.delete(
             self.request.context.current_user_slug, self.kwargs["slug"]
         )
@@ -1743,7 +1547,6 @@
                 reverse("web:chronology:event", kwargs={"slug": event.slug}),
                 warning=_("This proposal has already been accepted."),
             )
->>>>>>> 83fc5613
 
         service = AcceptProposalService(request.uow, context=request.context)
         # Check permissions
@@ -1755,998 +1558,6 @@
                 ),
             )
 
-<<<<<<< HEAD
-class EventPageView(DetailView):  # type: ignore [type-arg]
-    template_name = "chronology/event.html"
-    model = Event
-    context_object_name = "event"
-    request: RootDAORequest
-
-    def get_queryset(self) -> QuerySet[Event]:
-        return (
-            Event.objects.filter(sphere_id=self.request.root_dao.current_sphere.pk)
-            .select_related("sphere")
-            .prefetch_related(
-                "spaces__agenda_items__session__tags__category",
-                "spaces__agenda_items__session__session_participations__user",
-                "spaces__agenda_items__session__proposal",
-                "enrollment_configs",
-                "filterable_tag_categories",
-            )
-        )
-
-    def get_context_data(self, **kwargs: Any) -> dict[str, Any]:
-        context = super().get_context_data(**kwargs)
-
-        # Get all sessions for this event that are published
-        event_sessions = (
-            Session.objects.filter(agenda_item__space__event=self.object)
-            .select_related("proposal__host", "agenda_item__space", "sphere")
-            .prefetch_related(
-                "tags__category",
-                "session_participations__user__manager",
-                "session_participations__user__connected",
-                "agenda_item__space__event__enrollment_configs",
-            )
-            .annotate(
-                enrolled_count_cached=Count(
-                    "session_participations",
-                    filter=Q(
-                        session_participations__status=SessionParticipationStatus.CONFIRMED
-                    ),
-                ),
-                waiting_count_cached=Count(
-                    "session_participations",
-                    filter=Q(
-                        session_participations__status=SessionParticipationStatus.WAITING
-                    ),
-                ),
-            )
-            .order_by("agenda_item__start_time")
-        )
-
-        hour_data = dict(self._get_hour_data(event_sessions))
-        # Get session data objects that include enrollment status
-        sessions_data = self._get_session_data(event_sessions)
-
-        current_time = datetime.now(tz=UTC)
-        ended_hour_data: dict[datetime, list[SessionData]] = defaultdict(list)
-        current_hour_data: dict[datetime, list[SessionData]] = defaultdict(list)
-        future_unavailable_hour_data: dict[datetime, list[SessionData]] = defaultdict(
-            list
-        )
-
-        for session_data in sessions_data.values():
-            session = session_data.session
-            session_end_time = session.agenda_item.end_time
-            session_start_time = session.agenda_item.start_time
-            hour_key = session_start_time
-
-            # Check if session has ended
-            if session_end_time <= current_time:
-                ended_hour_data[hour_key].append(session_data)
-            elif (
-                not session.is_enrollment_available
-                and session_start_time > current_time
-            ):
-                future_unavailable_hour_data[hour_key].append(session_data)
-            else:
-                # Current sessions (available for enrollment or in progress)
-                current_hour_data[hour_key].append(session_data)
-
-        context.update(
-            {
-                "hour_data": hour_data,  # Keep original for backward compatibility
-                "sessions": list(sessions_data.values()),
-                "ended_hour_data": dict(ended_hour_data),
-                "current_hour_data": dict(current_hour_data),
-                "future_unavailable_hour_data": dict(future_unavailable_hour_data),
-            }
-        )
-
-        # Add user enrollment config for authenticated users
-        user_enrollment_config = None
-        if self.request.user_dao and self.request.user_dao.user.email:
-            user_enrollment_config = self.object.get_user_enrollment_config(
-                self.request.user_dao.user.email
-            )
-        context["user_enrollment_config"] = user_enrollment_config
-
-        # Check if any active enrollment config requires slots
-        active_configs = self.object.get_active_enrollment_configs()
-        requires_slots = any(
-            config.restrict_to_configured_users for config in active_configs
-        )
-        context["enrollment_requires_slots"] = requires_slots
-
-        # Handle anonymous mode
-        # Clear anonymous session flags if user is authenticated
-        if self.request.user_dao and self.request.session.get(
-            "anonymous_enrollment_active"
-        ):
-            self.request.session.pop("anonymous_user_code", None)
-            self.request.session.pop("anonymous_enrollment_active", None)
-            self.request.session.pop("anonymous_event_id", None)
-            self.request.session.pop("anonymous_site_id", None)
-        elif (
-            self.request.session.get("anonymous_enrollment_active")
-            and not self.request.user_dao
-        ):
-            # Load anonymous user data if in anonymous mode - validate site
-            anonymous_user_code = self.request.session.get("anonymous_user_code")
-            current_site_id = self.request.root_dao.current_site.pk
-            session_site_id = self.request.session.get("anonymous_site_id")
-            if anonymous_user_code and session_site_id == current_site_id:
-                anonymous_user_dao = self.request.root_dao.get_anonymous_user_dao()
-                anonymous_user = None
-                with suppress(NotFoundError):
-                    anonymous_user = anonymous_user_dao.get_by_code(
-                        code=anonymous_user_code
-                    )
-
-                if anonymous_user:
-                    context["anonymous_code"] = anonymous_user.slug.removeprefix(
-                        "code_"
-                    )
-
-                    # Get anonymous user's enrollments for this event
-                    anonymous_enrollments = SessionParticipation.objects.filter(
-                        user_id=anonymous_user.pk,
-                        session__agenda_item__space__event=self.object,
-                    ).select_related("session")
-
-                    context["anonymous_user_enrollments"] = list(anonymous_enrollments)
-                else:
-                    # Clear anonymous session if site doesn't match
-                    self.request.session.pop("anonymous_user_code", None)
-                    self.request.session.pop("anonymous_enrollment_active", None)
-                    self.request.session.pop("anonymous_event_id", None)
-                    self.request.session.pop("anonymous_site_id", None)
-            else:
-                # Clear anonymous session if site doesn't match
-                self.request.session.pop("anonymous_user_code", None)
-                self.request.session.pop("anonymous_enrollment_active", None)
-                self.request.session.pop("anonymous_event_id", None)
-                self.request.session.pop("anonymous_site_id", None)
-
-        # Add filterable tag categories for this event
-        filterable_categories = self.object.filterable_tag_categories.all()
-        context["filterable_tag_categories"] = list(filterable_categories)
-
-        # Add proposals for superusers, sphere managers, and proposal authors
-        if self.request.user_dao:
-            # Check if user is a sphere manager for this event's sphere
-            is_sphere_manager = self.object.sphere.managers.filter(
-                id=self.request.user_dao.user.pk
-            ).exists()
-
-            if self.request.user_dao.user.is_superuser or is_sphere_manager:
-                # Show all unaccepted proposals for superusers and sphere managers
-                context["proposals"] = list(
-                    Proposal.objects.filter(
-                        category__event=self.object,
-                        session__isnull=True,  # Only unaccepted proposals
-                    )
-                    .select_related("host", "category")
-                    .prefetch_related("tags", "time_slots")
-                    .order_by("-creation_time")
-                )
-            else:
-                # Show only the user's own proposals
-                context["proposals"] = list(
-                    Proposal.objects.filter(
-                        category__event=self.object,
-                        session__isnull=True,  # Only unaccepted proposals
-                        host_id=self.request.user_dao.user.pk,
-                    )
-                    .select_related("host", "category")
-                    .prefetch_related("tags", "time_slots")
-                    .order_by("-creation_time")
-                )
-
-        return context
-
-    def _set_user_participations(
-        self, sessions: dict[int, SessionData], event_sessions: QuerySet[Session]
-    ) -> None:
-        # Handle authenticated users
-        if self.request.user_dao:
-            # Get all connected users in a single query
-            all_users = self.request.user_dao.users
-
-            # Pre-fetch all participations for relevant users and sessions
-            participations = SessionParticipation.objects.filter(
-                session__in=event_sessions, user_id__in=[u.pk for u in all_users]
-            ).select_related("user", "session")
-
-            # Create lookup dictionaries for efficient access
-            participation_by_user_session: dict[tuple[int, int], list[str]] = (
-                defaultdict(list)
-            )
-            for p in participations:
-                key = (p.user_id, p.session_id)
-                participation_by_user_session[key].append(p.status)
-
-            # Add user participation info for each session
-            for user in all_users:
-                for session in event_sessions:
-                    statuses = set(
-                        participation_by_user_session.get((user.pk, session.id), [])
-                    )
-
-                    sessions[session.id].has_any_enrollments |= bool(statuses)
-                    sessions[session.id].user_enrolled |= (
-                        SessionParticipationStatus.CONFIRMED in statuses
-                    )
-                    sessions[session.id].user_waiting |= (
-                        SessionParticipationStatus.WAITING in statuses
-                    )
-
-        # Handle anonymous users
-        elif self.request.session.get(
-            "anonymous_enrollment_active"
-        ) and self.request.session.get("anonymous_user_code"):
-            # Validate anonymous user is for the current site
-            current_site_id = self.request.root_dao.current_site.pk
-            session_site_id = self.request.session.get("anonymous_site_id")
-            try:
-                anonymous_user_code = self.request.session["anonymous_user_code"]
-            except (KeyError, ValueError):
-                anonymous_user_code = None
-            if session_site_id == current_site_id and anonymous_user_code is not None:
-                anonymous_user_dao = self.request.root_dao.get_anonymous_user_dao()
-                anonymous_user = None
-                with suppress(NotFoundError):
-                    anonymous_user = anonymous_user_dao.get_by_code(
-                        code=anonymous_user_code
-                    )
-
-                if anonymous_user:
-                    # Pre-fetch anonymous user participations for event sessions
-                    anonymous_participations = SessionParticipation.objects.filter(
-                        session__in=event_sessions, user_id=anonymous_user.pk
-                    ).select_related("session")
-
-                    # Create lookup dictionary for anonymous user
-                    anonymous_participation_by_session: dict[int, list[str]] = (
-                        defaultdict(list)
-                    )
-                    for p in anonymous_participations:
-                        anonymous_participation_by_session[p.session_id].append(
-                            p.status
-                        )
-
-                    # Add anonymous user participation info for each session
-                    for session in event_sessions:
-                        statuses = set(
-                            anonymous_participation_by_session.get(session.id, [])
-                        )
-
-                        sessions[session.id].has_any_enrollments = bool(statuses)
-                        sessions[session.id].user_enrolled = (
-                            SessionParticipationStatus.CONFIRMED in statuses
-                        )
-                        sessions[session.id].user_waiting = (
-                            SessionParticipationStatus.WAITING in statuses
-                        )
-
-    def _get_hour_data(
-        self, event_sessions: QuerySet[Session]
-    ) -> dict[datetime, list[SessionData]]:
-        sessions_data = self._get_session_data(event_sessions)
-
-        sessions_by_hour: dict[datetime, list[SessionData]] = defaultdict(list)
-        for session in event_sessions:
-            sessions_by_hour[session.agenda_item.start_time].append(
-                sessions_data[session.id]
-            )
-
-        return sessions_by_hour
-
-    def _get_session_data(
-        self, event_sessions: QuerySet[Session]
-    ) -> dict[int, SessionData]:
-        sessions_data = {es.id: SessionData(session=es) for es in event_sessions}
-
-        # Check if any active enrollment config has limit_to_end_time enabled
-        active_configs = self.object.get_active_enrollment_configs()
-        limit_configs = [c for c in active_configs if c.limit_to_end_time]
-        current_time = datetime.now(tz=UTC)
-
-        # Get the earliest end_time from configs with limit_to_end_time
-        earliest_limit_end_time = None
-        if limit_configs:
-            earliest_limit_end_time = min(config.end_time for config in limit_configs)
-
-        # Set filterable tags and display status for each session
-        filterable_categories = set(self.object.filterable_tag_categories.all())
-        for session_data in sessions_data.values():
-            session_data.filterable_tags = [
-                tag
-                for tag in session_data.session.tags.all()
-                if tag.category in filterable_categories
-            ]
-
-            session_start = session_data.session.agenda_item.start_time
-
-            # Calculate if session is ongoing (has already started)
-            session_data.is_ongoing = session_start <= current_time
-
-            # Mark sessions as inactive for display based on limit_to_end_time rules
-            if limit_configs and earliest_limit_end_time and session_data.is_ongoing:
-                session_data.should_show_as_inactive = True
-
-        # Set user participation data for authenticated users and anonymous users
-        self._set_user_participations(sessions_data, event_sessions)
-
-        return sessions_data
-
-
-class EnrollmentChoice(StrEnum):
-    CANCEL = auto()
-    ENROLL = auto()
-    WAITLIST = auto()
-    BLOCK = auto()
-
-
-@dataclass
-class EnrollmentRequest:
-    user: UserDTO
-    choice: EnrollmentChoice
-    name: str = _("yourself")
-
-
-@dataclass
-class Enrollments:
-    cancelled_users: list[str]
-    skipped_users: list[str]
-    users_by_status: dict[SessionParticipationStatus, list[str]]
-
-    def __init__(self) -> None:
-        self.cancelled_users = []
-        self.skipped_users = []
-        self.users_by_status = defaultdict(list)
-        super().__init__()
-
-
-def _get_session_or_redirect(
-    request: AuthorizedRootDAORequest, session_id: int
-) -> Session:
-    try:
-        return Session.objects.get(
-            sphere_id=request.root_dao.current_sphere.pk, id=session_id
-        )
-    except Session.DoesNotExist:
-        raise RedirectError(
-            reverse("web:index"), error=_("Session not found.")
-        ) from None
-
-
-_status_by_choice = {
-    "enroll": SessionParticipationStatus.CONFIRMED,
-    "waitlist": SessionParticipationStatus.WAITING,
-}
-
-
-class SessionEnrollPageView(LoginRequiredMixin, View):
-    request: AuthorizedRootDAORequest
-
-    def get(self, request: AuthorizedRootDAORequest, session_id: int) -> HttpResponse:
-        session = _get_session_or_redirect(request, session_id)
-
-        context = {
-            "session": session,
-            "event": session.agenda_item.space.event,
-            "connected_users": self.request.user_dao.connected_users,
-            "user_data": self._get_user_participation_data(session),
-            "form": create_enrollment_form(
-                session=session,
-                users=self.request.user_dao.users,
-                manager_email=self.request.user_dao.user.email,
-            )(),
-        }
-
-        return TemplateResponse(request, "chronology/enroll_select.html", context)
-
-    @staticmethod
-    def _validate_request(session: Session) -> EnrollmentConfig:
-        # Get the most liberal config for this session
-        event = session.agenda_item.space.event
-        if not (enrollment_config := event.get_most_liberal_config(session)):
-            raise RedirectError(
-                reverse(
-                    "web:chronology:event",
-                    kwargs={"slug": session.agenda_item.space.event.slug},
-                ),
-                error=_("No enrollment configuration is available for this session."),
-            )
-
-        # Note: UserDTO slot limits (max number of unique users that can be enrolled)
-        # are handled in _process_enrollments(). Users can enroll in multiple sessions
-        # without consuming additional slots. No need to block access here.
-
-        return enrollment_config
-
-    def _get_user_participation_data(
-        self, session: Session
-    ) -> list[SessionUserParticipationData]:
-        user_data: list[SessionUserParticipationData] = []
-
-        # Get all connected users with proper prefetching
-        all_users = self.request.user_dao.users
-
-        # Bulk fetch all participations for the event and users
-        user_participations = SessionParticipation.objects.filter(
-            user_id__in=[u.pk for u in all_users],
-            session__agenda_item__space__event=session.agenda_item.space.event,
-        ).select_related("session__agenda_item")
-
-        # Group participations by user for efficient lookup
-        participations_by_user: dict[int, list[SessionParticipation]] = defaultdict(
-            list
-        )
-        for participation in user_participations:
-            user_id = participation.user_id
-            participations_by_user[user_id].append(participation)
-
-        # Add enrollment status and time conflict info for each connected user
-        for user in all_users:
-            user_parts = participations_by_user.get(user.pk, [])
-
-            data = SessionUserParticipationData(
-                user=user,
-                user_enrolled=any(
-                    p.status == SessionParticipationStatus.CONFIRMED
-                    and p.session == session
-                    for p in user_parts
-                ),
-                user_waiting=any(
-                    p.status == SessionParticipationStatus.WAITING
-                    and p.session == session
-                    for p in user_parts
-                ),
-                has_time_conflict=any(
-                    session.agenda_item.overlaps_with(p.session.agenda_item)
-                    for p in user_parts
-                    if not (
-                        p.session == session
-                        and p.status == SessionParticipationStatus.CONFIRMED
-                    )
-                ),
-            )
-            user_data.append(data)
-
-        return user_data
-
-    def post(self, request: AuthorizedRootDAORequest, session_id: int) -> HttpResponse:
-        session = _get_session_or_redirect(request, session_id)
-
-        # Initialize form with POST data
-        form_class = create_enrollment_form(
-            session=session,
-            users=self.request.user_dao.users,
-            manager_email=self.request.user_dao.user.email,
-        )
-        form = form_class(data=request.POST)
-        if not form.is_valid():
-            # Add detailed form validation error messages without field name prefixes
-            for field_errors in form.errors.values():
-                for error in field_errors:
-                    messages.error(self.request, str(error))
-
-            # Check for specific enrollment restrictions and provide helpful messages
-            enrollment_config = session.agenda_item.space.event.get_most_liberal_config(
-                session
-            )
-            if enrollment_config and enrollment_config.restrict_to_configured_users:
-                if not request.user_dao.user.email:
-                    messages.error(
-                        self.request,
-                        _("Email address is required for enrollment in this session."),
-                    )
-                elif not session.agenda_item.space.event.get_user_enrollment_config(
-                    request.user_dao.user.email
-                ):
-                    messages.error(
-                        self.request,
-                        _(
-                            "Enrollment access permission is required for this "
-                            "session. Please contact the organizers to obtain access."
-                        ),
-                    )
-                else:
-                    messages.warning(
-                        self.request, _("Please review the enrollment options below.")
-                    )
-            else:
-                messages.warning(
-                    self.request, _("Please review the enrollment options below.")
-                )
-
-            # Re-render with form errors
-            return TemplateResponse(
-                request,
-                "chronology/enroll_select.html",
-                {
-                    "session": session,
-                    "event": session.agenda_item.space.event,
-                    "connected_users": self.request.user_dao.connected_users,
-                    "user_data": self._get_user_participation_data(session),
-                    "form": form,
-                },
-            )
-
-        # Only validate enrollment requirements when form is valid
-        enrollment_config = self._validate_request(session)
-
-        self._manage_enrollments(form, session, enrollment_config)
-
-        return redirect(
-            "web:chronology:event", slug=session.agenda_item.space.event.slug
-        )
-
-    def _get_enrollment_requests(self, form: forms.Form) -> list[EnrollmentRequest]:
-        enrollment_requests = []
-        for user in self.request.user_dao.users:
-            # Skip inactive users
-            if not user.is_active:
-                continue
-            user_field = f"user_{user.pk}"
-            if form.cleaned_data.get(user_field):
-                choice = form.cleaned_data[user_field]
-                enrollment_requests.append(
-                    EnrollmentRequest(
-                        user=user, choice=EnrollmentChoice(choice), name=user.name
-                    )
-                )
-        return enrollment_requests
-
-    def _process_enrollments(
-        self, enrollment_requests: list[EnrollmentRequest], session: Session
-    ) -> Enrollments:
-        enrollments = Enrollments()
-
-        # Lock the session to prevent race conditions within the transaction
-        session = Session.objects.select_for_update().get(id=session.id)
-        participations = SessionParticipation.objects.filter(session=session).order_by(
-            "creation_time"
-        )
-
-        for req in enrollment_requests:
-            # Handle cancellation
-            if req.choice == "cancel" and (
-                existing_participation := next(
-                    p for p in participations if p.user.id == req.user.pk
-                )
-            ):
-                existing_participation.delete()
-                enrollments.cancelled_users.append(req.name)
-
-                # If this was a confirmed enrollment, promote from waiting list
-                self._promote_from_waitlist(
-                    existing_participation, participations, req, session, enrollments
-                )
-                continue
-
-            self._check_and_create_enrollment(req, session, enrollments)
-        return enrollments
-
-    @staticmethod
-    def _promote_from_waitlist(
-        existing_participation: SessionParticipation,
-        participations: QuerySet[SessionParticipation],
-        req: EnrollmentRequest,
-        session: Session,
-        enrollments: Enrollments,
-    ) -> None:
-        if existing_participation.status == SessionParticipationStatus.CONFIRMED:
-            for participation in participations:
-                if (
-                    participation.user.id != req.user.pk
-                    and participation.status == SessionParticipationStatus.WAITING
-                ) and not Session.objects.has_conflicts(
-                    session, UserDTO.model_validate(participation.user)
-                ):
-
-                    can_be_promoted = True
-                    if participation.user.email:
-                        manager_user = participation.user
-                        if participation.user.manager:
-                            manager_user = participation.user.manager
-
-                        user_config = (
-                            session.agenda_item.space.event.get_user_enrollment_config(
-                                manager_user.email
-                            )
-                        )
-                        if user_config and not user_config.can_enroll_users(
-                            [UserDTO.model_validate(participation.user)]
-                        ):
-                            can_be_promoted = False
-
-                    if can_be_promoted:
-                        participation.status = SessionParticipationStatus.CONFIRMED
-                        participation.save()
-                        enrollments.users_by_status[
-                            SessionParticipationStatus.CONFIRMED
-                        ].append(
-                            f"{participation.user.get_full_name()} "
-                            f"({_("promoted from waiting list")})"
-                        )
-                        break
-
-    @staticmethod
-    def _check_and_create_enrollment(
-        req: EnrollmentRequest, session: Session, enrollments: Enrollments
-    ) -> None:
-        # Check if user is the session presenter
-        if (
-            Proposal.objects.filter(session=session).exists()
-            and req.user.pk == session.proposal.host.id
-        ):
-            enrollments.skipped_users.append(f"{req.name} ({_('session host')!s})")
-            return
-
-        # Check for time conflicts for confirmed enrollment
-        if req.choice == "enroll" and Session.objects.has_conflicts(session, req.user):
-            enrollments.skipped_users.append(f"{req.name} ({_('time conflict')!s})")
-            return
-
-        # Use get_or_create to prevent duplicate enrollments in race conditions
-        __, created = SessionParticipation.objects.get_or_create(
-            session=session,
-            user_id=req.user.pk,
-            defaults={"status": _status_by_choice[req.choice]},
-        )
-
-        if created:
-            enrollments.users_by_status[_status_by_choice[req.choice]].append(req.name)
-        else:
-            enrollments.skipped_users.append(f"{req.name} ({_('already enrolled')!s})")
-
-    def _send_message(self, enrollments: Enrollments) -> None:
-        for users, message in [
-            (
-                enrollments.users_by_status[SessionParticipationStatus.CONFIRMED],
-                _("Enrolled: {}"),
-            ),
-            (
-                enrollments.users_by_status[SessionParticipationStatus.WAITING],
-                _("Added to waiting list: {}"),
-            ),
-            (enrollments.cancelled_users, _("Cancelled: {}")),
-            (
-                enrollments.skipped_users,
-                _("Skipped (already enrolled or conflicts): {}"),
-            ),
-        ]:
-            if users:
-                messages.success(self.request, message.format(", ".join(users)))
-
-    def _is_capacity_invalid(
-        self,
-        enrollment_requests: list[EnrollmentRequest],
-        session: Session,
-        enrollment_config: EnrollmentConfig,
-    ) -> bool:
-        confirmed_requests = [
-            req for req in enrollment_requests if req.choice == "enroll"
-        ]
-
-        available_spots = enrollment_config.get_available_slots(session)
-
-        if len(confirmed_requests) > available_spots:
-            messages.error(
-                self.request,
-                str(
-                    _(
-                        "Not enough spots available. {} spots requested, {} available. "
-                        "Please use waiting list for some users."
-                    )
-                ).format(len(confirmed_requests), available_spots),
-            )
-            return True
-
-        return False
-
-    def _manage_enrollments(
-        self, form: forms.Form, session: Session, enrollment_config: EnrollmentConfig
-    ) -> None:
-        # Collect enrollment requests from form
-        if enrollment_requests := self._get_enrollment_requests(form):
-            # Validate capacity for confirmed enrollments (outside transaction)
-            if self._is_capacity_invalid(
-                enrollment_requests, session, enrollment_config
-            ):
-                raise RedirectError(
-                    reverse(
-                        "web:chronology:session-enrollment",
-                        kwargs={"session_id": session.id},
-                    )
-                )
-
-            # Use atomic transaction only for database operations
-            with transaction.atomic():
-                # Process enrollments and create success message
-                enrollments = self._process_enrollments(enrollment_requests, session)
-
-            # Send message outside transaction
-            self._send_message(enrollments)
-        else:
-            raise RedirectError(
-                reverse(
-                    "web:chronology:session-enrollment",
-                    kwargs={"session_id": session.id},
-                ),
-                warning=_("Please select at least one user to enroll."),
-            )
-
-
-class EventProposalPageView(LoginRequiredMixin, View):
-    request: AuthorizedRootDAORequest
-
-    def get(self, request: AuthorizedRootDAORequest, event_slug: str) -> HttpResponse:
-        event = self._validate_event(event_slug)
-
-        proposal_category = self._get_proposal_category(event)
-        tag_categories = proposal_category.tag_categories.all()
-
-        return TemplateResponse(
-            request,
-            "chronology/propose_session.html",
-            {
-                "event": event,
-                "tag_categories": list(tag_categories),
-                "confirmed_tags": {
-                    str(category.id): (
-                        category.tags.filter(confirmed=True).values("id", "name")
-                    )
-                    for category in tag_categories
-                    if category.input_type == category.InputType.SELECT
-                },
-                "min_participants_limit": proposal_category.min_participants_limit,
-                "max_participants_limit": proposal_category.max_participants_limit,
-                "form": create_session_proposal_form(
-                    proposal_category=ProposalCategoryDTO.model_validate(
-                        proposal_category
-                    ),
-                    tag_categories=[
-                        TagCategoryDTO.model_validate(tc)
-                        for tc in proposal_category.tag_categories.all()
-                    ],
-                    tags={
-                        tc.pk: [TagDTO.model_validate(t) for t in tc.tags.all()]
-                        for tc in proposal_category.tag_categories.all()
-                    },
-                )(
-                    initial={
-                        "participants_limit": proposal_category.min_participants_limit
-                    }
-                ),
-            },
-        )
-
-    def post(
-        self, request: AuthorizedRootDAORequest, event_slug: str  # noqa: ARG002
-    ) -> HttpResponse:
-        event = self._validate_event(event_slug)
-        proposal_category = self._get_proposal_category(event)
-
-        return self._handle_form(proposal_category, event)
-
-    def _handle_form(
-        self, proposal_category: ProposalCategory, event: Event
-    ) -> HttpResponse:
-        # Initialize form with POST data
-        form_class = create_session_proposal_form(
-            proposal_category=ProposalCategoryDTO.model_validate(proposal_category),
-            tag_categories=[
-                TagCategoryDTO.model_validate(tc)
-                for tc in proposal_category.tag_categories.all()
-            ],
-            tags={
-                tc.pk: [TagDTO.model_validate(t) for t in tc.tags.all()]
-                for tc in proposal_category.tag_categories.all()
-            },
-        )
-        form = form_class(data=self.request.POST)
-
-        if not form.is_valid():
-            # Re-render with form errors
-            tag_categories = proposal_category.tag_categories.all()
-
-            return TemplateResponse(
-                self.request,
-                "chronology/propose_session.html",
-                {
-                    "event": event,
-                    "tag_categories": list(tag_categories),
-                    "confirmed_tags": {
-                        str(category.id): list(
-                            category.tags.filter(confirmed=True).values("id", "name")
-                        )
-                        for category in tag_categories
-                        if category.input_type == category.InputType.SELECT
-                    },
-                    "min_participants_limit": proposal_category.min_participants_limit,
-                    "max_participants_limit": proposal_category.max_participants_limit,
-                    "form": form,
-                },
-            )
-
-        # Create the proposal using form data
-        proposal = Proposal.objects.create(
-            category=proposal_category,
-            host_id=self.request.user_dao.user.pk,
-            title=form.cleaned_data["title"],
-            description=form.cleaned_data["description"],
-            requirements=form.cleaned_data["requirements"],
-            needs=form.cleaned_data["needs"],
-            participants_limit=form.cleaned_data["participants_limit"],
-            min_age=form.cleaned_data["min_age"],
-        )
-
-        for tag in self._get_tags(
-            get_tag_data_from_form(form.cleaned_data), proposal_category
-        ):
-            proposal.tags.add(tag)
-
-        messages.success(
-            self.request,
-            _("Session proposal '{}' submitted successfully!").format(
-                form.cleaned_data["title"]
-            ),
-        )
-        return redirect("web:chronology:event", slug=event.slug)
-
-    @staticmethod
-    def _get_tags(
-        tag_data: dict[int, dict[str, list[str] | list[int]]],
-        proposal_category: ProposalCategory,
-    ) -> Generator[Tag]:
-        for category_id, tags_info in tag_data.items():
-            for tag_id in tags_info.get("selected_tags", []):
-                with suppress(Tag.DoesNotExist), suppress(Tag.DoesNotExist):
-                    tag = Tag.objects.get(id=tag_id)
-                    yield tag
-
-            for tag_name in tags_info.get("typed_tags", []):
-                category = proposal_category.tag_categories.get(id=category_id)
-                tag, _created = Tag.objects.get_or_create(
-                    name=tag_name, category=category, defaults={"confirmed": False}
-                )
-                yield tag
-
-    def _validate_event(self, event_slug: str) -> Event:
-        try:
-            event = Event.objects.get(
-                sphere_id=self.request.root_dao.current_sphere.pk, slug=event_slug
-            )
-        except Event.DoesNotExist:
-            raise RedirectError(
-                reverse("web:index"), error=_("Event not found.")
-            ) from None
-
-        if not event.is_proposal_active:
-            raise RedirectError(
-                reverse("web:chronology:event", kwargs={"slug": event_slug}),
-                error=_("Proposal submission is not currently active for this event."),
-            )
-
-        return event
-
-    @staticmethod
-    def _get_proposal_category(event: Event) -> ProposalCategory:
-        try:
-            return ProposalCategory.objects.prefetch_related(
-                "tag_categories__tags"
-            ).get(event=event)
-        except ProposalCategory.DoesNotExist:
-            raise RedirectError(
-                reverse("web:chronology:event", kwargs={"slug": event.slug}),
-                error=_(
-                    "No proposal category configured for this event. "
-                    "Please contact the organizers."
-                ),
-            ) from None
-
-
-def _check_proposal_permission(root_dao: RootDAOProtocol, user: UserDTO) -> bool:
-    if user.is_superuser or user.is_staff:
-        return True
-
-    # Check if user is a sphere manager for this event's sphere
-    return root_dao.is_sphere_manager(user.pk)
-
-
-class ProposalAcceptPageView(LoginRequiredMixin, View):
-    def get(self, request: AuthorizedRootDAORequest, proposal_id: int) -> HttpResponse:
-        try:
-            accept_proposal_dao = request.root_dao.get_accept_proposal_dao(proposal_id)
-        except NotFoundError as exception:
-            raise RedirectError(
-                reverse("web:index"), error=_("Proposal not found.")
-            ) from exception
-
-        proposal = accept_proposal_dao.proposal
-        # Check if proposal is already accepted
-        if accept_proposal_dao.has_session:
-            raise RedirectError(
-                reverse(
-                    "web:chronology:event",
-                    kwargs={"slug": accept_proposal_dao.event.slug},
-                ),
-                warning=_("This proposal has already been accepted."),
-            )
-
-        # Check permissions
-        if not _check_proposal_permission(request.root_dao, request.user_dao.user):
-            raise RedirectError(
-                reverse(
-                    "web:chronology:event",
-                    kwargs={"slug": accept_proposal_dao.event.slug},
-                ),
-                error=_(
-                    "You don't have permission to accept proposals for this event."
-                ),
-            )
-
-        event = accept_proposal_dao.event
-
-        # Get available spaces and time slots for the event
-        self._check_spaces(accept_proposal_dao)
-        self._check_time_slots(accept_proposal_dao)
-
-        # Create the form
-        form_class = create_proposal_acceptance_form(event)
-        form = form_class()
-
-        context = {
-            "proposal": proposal,
-            "host": accept_proposal_dao.host,
-            "event": event,
-            "spaces": accept_proposal_dao.spaces,
-            "time_slots": accept_proposal_dao.time_slots,
-            "form": form,
-        }
-
-        return TemplateResponse(request, "chronology/accept_proposal.html", context)
-
-    def post(self, request: AuthorizedRootDAORequest, proposal_id: int) -> HttpResponse:
-        try:
-            accept_proposal_dao = request.root_dao.get_accept_proposal_dao(proposal_id)
-        except NotFoundError as exception:
-            raise RedirectError(
-                reverse("web:index"), error=_("Proposal not found.")
-            ) from exception
-
-        proposal = accept_proposal_dao.proposal
-        # Check if proposal is already accepted
-        if accept_proposal_dao.has_session:
-            raise RedirectError(
-                reverse(
-                    "web:chronology:event",
-                    kwargs={"slug": accept_proposal_dao.event.slug},
-                ),
-                warning=_("This proposal has already been accepted."),
-            )
-
-        # Check permissions
-        if not _check_proposal_permission(request.root_dao, request.user_dao.user):
-            raise RedirectError(
-                reverse(
-                    "web:chronology:event",
-                    kwargs={"slug": accept_proposal_dao.event.slug},
-                ),
-                error=_(
-                    "You don't have permission to accept proposals for this event."
-                ),
-            )
-
-        event = accept_proposal_dao.event
-
-=======
->>>>>>> 83fc5613
         # Initialize form with POST data
         form_class = create_proposal_acceptance_form(event)
         form = form_class(data=request.POST)
@@ -2757,18 +1568,6 @@
                 "chronology/accept_proposal.html",
                 {
                     "proposal": proposal,
-<<<<<<< HEAD
-                    "host": accept_proposal_dao.host,
-                    "event": event,
-                    "spaces": accept_proposal_dao.spaces,
-                    "time_slots": accept_proposal_dao.time_slots,
-                    "form": form,
-                },
-            )
-
-        accept_proposal_dao.accept_proposal(
-            slug=slugify(accept_proposal_dao.proposal.title),
-=======
                     "host": proposal_repository.read_host(proposal.pk),
                     "event": event,
                     "spaces": proposal_repository.read_spaces(proposal.pk),
@@ -2781,7 +1580,6 @@
         service.accept_proposal(
             proposal=proposal,
             slugifier=slugify,
->>>>>>> 83fc5613
             space_id=form.cleaned_data["space"].id,
             time_slot_id=form.cleaned_data["time_slot"].id,
         )
@@ -2795,14 +1593,6 @@
         return redirect("web:chronology:event", slug=event.slug)
 
     @staticmethod
-<<<<<<< HEAD
-    def _check_spaces(accept_proposal_dao: AcceptProposalDAOProtocol) -> None:
-        if not accept_proposal_dao.spaces:
-            raise RedirectError(
-                reverse(
-                    "web:chronology:event",
-                    kwargs={"slug": accept_proposal_dao.event.slug},
-=======
     def _check_spaces(
         proposal: ProposalDTO, proposal_repository: ProposalRepositoryProtocol
     ) -> None:
@@ -2811,7 +1601,6 @@
                 reverse(
                     "web:chronology:event",
                     kwargs={"slug": proposal_repository.read_event(proposal.pk).slug},
->>>>>>> 83fc5613
                 ),
                 error=_(
                     "No spaces configured for this event. Please create spaces first."
@@ -2819,14 +1608,6 @@
             )
 
     @staticmethod
-<<<<<<< HEAD
-    def _check_time_slots(accept_proposal_dao: AcceptProposalDAOProtocol) -> None:
-        if not accept_proposal_dao.time_slots:
-            raise RedirectError(
-                reverse(
-                    "web:chronology:event",
-                    kwargs={"slug": accept_proposal_dao.event.slug},
-=======
     def _check_time_slots(
         proposal: ProposalDTO, proposal_repository: ProposalRepositoryProtocol
     ) -> None:
@@ -2835,7 +1616,6 @@
                 reverse(
                     "web:chronology:event",
                     kwargs={"slug": proposal_repository.read_event(proposal.pk).slug},
->>>>>>> 83fc5613
                 ),
                 error=_(
                     "No time slots configured for this event. "
@@ -2844,33 +1624,11 @@
             )
 
 
-<<<<<<< HEAD
-class EventAnonymousActivateActionView(View):
-    @staticmethod
-    def get(request: RootDAORequest, event_slug: str) -> HttpResponse:
-        # Redirect to event page if user is authenticated (not anonymous)
-        if request.user_dao:
-=======
-class ThemeSelectionActionView(View):
-    @staticmethod
-    def post(request: RootRequest) -> HttpResponse:
-        form = ThemeSelectionForm(request.POST)
-        if form.is_valid():
-            theme = form.cleaned_data["theme"]
-            request.session["theme"] = theme
-            # Redirect back to the referring page
-            return redirect(request.META.get("HTTP_REFERER", "/"))
-
-        # If form is invalid, redirect back anyway
-        return redirect(request.META.get("HTTP_REFERER", "/"))
-
-
 class EventAnonymousActivateActionView(View):
     @staticmethod
     def get(request: RootRequest, event_slug: str) -> HttpResponse:
         # Redirect to event page if user is authenticated (not anonymous)
         if request.context.current_user_slug:
->>>>>>> 83fc5613
             return redirect("web:chronology:event", slug=event_slug)
 
         # Check if event exists and has anonymous enrollment enabled
@@ -2892,42 +1650,25 @@
 
         code = token_urlsafe(4).lower()
         # Create new anonymous UserDTO immediately
-<<<<<<< HEAD
-        anonymous_user_dao = request.root_dao.get_anonymous_user_dao()
-        anonymous_user_dao.create_user(
-            username=f"anon_{token_urlsafe(8).lower()}", slug=f"code_{code}"
-        )
-=======
         user_repository = request.uow.anonymous_users
         service = AnonymousEnrollmentService(user_repository=user_repository)
         user = service.build_user(code)
         user_repository.create(user)
->>>>>>> 83fc5613
 
         # Set session flags - include site ID to prevent cross-site confusion
         request.session["anonymous_user_code"] = code
         request.session["anonymous_enrollment_active"] = True
         request.session["anonymous_event_id"] = event.id
-<<<<<<< HEAD
-        request.session["anonymous_site_id"] = request.root_dao.current_site.pk
-=======
         request.session["anonymous_site_id"] = request.context.current_site_id
->>>>>>> 83fc5613
 
         return redirect("web:chronology:event", slug=event.slug)
 
 
 class SessionEnrollmentAnonymousPageView(View):
     @staticmethod
-<<<<<<< HEAD
-    def get(request: RootDAORequest, session_id: int) -> HttpResponse:
-        # Redirect to regular enrollment if user is authenticated
-        if request.user_dao:
-=======
     def get(request: RootRequest, session_id: int) -> HttpResponse:
         # Redirect to regular enrollment if user is authenticated
         if request.context.current_user_slug:
->>>>>>> 83fc5613
             return redirect("web:chronology:session-enrollment", session_id=session_id)
 
         # Check if anonymous mode is active
@@ -2936,11 +1677,7 @@
             return redirect("web:index")
 
         # Check if anonymous user is for the current site
-<<<<<<< HEAD
-        current_site_id = request.root_dao.current_site.pk
-=======
         current_site_id = request.context.current_site_id
->>>>>>> 83fc5613
         session_site_id = request.session.get("anonymous_site_id")
         if session_site_id != current_site_id:
             messages.error(
@@ -2951,11 +1688,7 @@
         # Get session
         try:
             session = Session.objects.get(
-<<<<<<< HEAD
-                id=session_id, sphere__site_id=request.root_dao.current_site.pk
-=======
                 id=session_id, sphere__site_id=request.context.current_site_id
->>>>>>> 83fc5613
             )
         except Session.DoesNotExist:
             messages.error(request, _("Session not found."))
@@ -2967,18 +1700,11 @@
             messages.error(request, _("Anonymous session expired."))
             return redirect("web:index")
 
-<<<<<<< HEAD
-        anonymous_user_dao = request.root_dao.get_anonymous_user_dao()
-        # Look up user by code
-        try:
-            anonymous_user = anonymous_user_dao.get_by_code(code=anonymous_user_code)
-=======
         user_repository = request.uow.anonymous_users
         service = AnonymousEnrollmentService(user_repository=user_repository)
         # Look up user by code
         try:
             anonymous_user = service.get_user_by_code(code=anonymous_user_code)
->>>>>>> 83fc5613
         except NotFoundError:
             messages.error(request, _("Anonymous user not found."))
             return redirect("web:index")
@@ -3001,15 +1727,9 @@
         return TemplateResponse(request, "chronology/anonymous_enroll.html", context)
 
     @staticmethod
-<<<<<<< HEAD
-    def post(request: RootDAORequest, session_id: int) -> HttpResponse:
-        # Redirect to regular enrollment if user is authenticated
-        if request.user_dao:
-=======
     def post(request: RootRequest, session_id: int) -> HttpResponse:
         # Redirect to regular enrollment if user is authenticated
         if request.context.current_user_slug:
->>>>>>> 83fc5613
             return redirect("web:chronology:session-enrollment", session_id=session_id)
 
         # Check if anonymous mode is active
@@ -3018,11 +1738,7 @@
             return redirect("web:index")
 
         # Check if anonymous user is for the current site
-<<<<<<< HEAD
-        current_site_id = request.root_dao.current_site.pk
-=======
         current_site_id = request.context.current_site_id
->>>>>>> 83fc5613
         session_site_id = request.session.get("anonymous_site_id")
         if session_site_id != current_site_id:
             messages.error(
@@ -3033,11 +1749,7 @@
         # Get session
         try:
             session = Session.objects.get(
-<<<<<<< HEAD
-                id=session_id, sphere__site_id=request.root_dao.current_site.pk
-=======
                 id=session_id, sphere__site_id=request.context.current_site_id
->>>>>>> 83fc5613
             )
         except Session.DoesNotExist:
             messages.error(request, _("Session not found."))
@@ -3049,18 +1761,11 @@
             messages.error(request, _("Anonymous session expired."))
             return redirect("web:index")
 
-<<<<<<< HEAD
-        anonymous_user_dao = request.root_dao.get_anonymous_user_dao()
-        # Look up user by code
-        try:
-            anonymous_user = anonymous_user_dao.get_by_code(code=anonymous_user_code)
-=======
         user_repository = request.uow.anonymous_users
         service = AnonymousEnrollmentService(user_repository=user_repository)
         # Look up user by code
         try:
             anonymous_user = service.get_user_by_code(code=anonymous_user_code)
->>>>>>> 83fc5613
         except NotFoundError:
             messages.error(request, _("Anonymous user not found."))
             return redirect("web:index")
@@ -3078,11 +1783,7 @@
                 "web:chronology:session-enrollment-anonymous", session_id=session_id
             )
 
-<<<<<<< HEAD
-        anonymous_user_dao.update_user_name(anonymous_user.slug, name)
-=======
         user_repository.update(anonymous_user.slug, UserData(name=name))
->>>>>>> 83fc5613
 
         # Check for cancellation request
         action = request.POST.get("action", "enroll")
@@ -3162,15 +1863,9 @@
     """Handle entering an anonymous code to load a previous session"""
 
     @staticmethod
-<<<<<<< HEAD
-    def post(request: RootDAORequest) -> HttpResponse:
-        # Only accessible to non-authenticated users
-        if request.user_dao:
-=======
     def post(request: RootRequest) -> HttpResponse:
         # Only accessible to non-authenticated users
         if request.context.current_user_slug:
->>>>>>> 83fc5613
             return redirect("web:index")
 
         code = request.POST.get("code", "").strip()
@@ -3183,18 +1878,11 @@
                 return redirect(referer)
             return redirect("web:index")
 
-<<<<<<< HEAD
-        anonymous_user_dao = request.root_dao.get_anonymous_user_dao()
-        # Look up user by code
-        try:
-            anonymous_user = anonymous_user_dao.get_by_code(code=code)
-=======
         user_repository = request.uow.anonymous_users
         service = AnonymousEnrollmentService(user_repository=user_repository)
         # Look up user by code
         try:
             anonymous_user = service.get_user_by_code(code=code)
->>>>>>> 83fc5613
         except NotFoundError:
             messages.error(request, _("Invalid code. Please check and try again."))
             # Try to redirect back to the referring event
@@ -3251,11 +1939,7 @@
         return redirect("web:index")
 
 
-<<<<<<< HEAD
-def get_discord_username(request: RootDAORequest, user_slug: str) -> HttpResponse:
-=======
 def get_discord_username(request: RootRequest, user_slug: str) -> HttpResponse:
->>>>>>> 83fc5613
     """Return Discord username HTML fragment via htmx.
 
     Args:
@@ -3265,13 +1949,8 @@
     Returns:
         TemplateResponse with Discord username fragment
     """
-<<<<<<< HEAD
-    other_user_dao = request.root_dao.get_other_user_dao()
-    user = other_user_dao.get_user_by_slug(user_slug)
-=======
     user_repository = request.uow.active_users
     user = user_repository.read(user_slug)
->>>>>>> 83fc5613
     if user.discord_username:
         return TemplateResponse(
             request,
